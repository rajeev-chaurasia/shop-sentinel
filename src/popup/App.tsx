--- conflicted
+++ resolved
@@ -4,11 +4,7 @@
 import { StorageService } from '../services/storage';
 import { cacheService } from '../services/cache';
 import { crossTabSync } from '../services/crossTabSync';
-<<<<<<< HEAD
-import { PolicyDetectionService } from '../services/policyDetection';
 import { progressCache } from '../services/progressCache';
-=======
->>>>>>> d61388a9
 import type { AnalysisResult } from '../types';
 import type { PhaseResult, AnalysisHistoryItem } from '../types/messages';
 import { RiskMeter, ReasonsList, PolicySummary, AnalysisProgress } from '../components';
