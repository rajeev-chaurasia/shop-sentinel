--- conflicted
+++ resolved
@@ -334,7 +334,6 @@
 }> {
   console.log('📋 Running content & policy checks...');
   
-<<<<<<< HEAD
   const contact = checkContactInfo();
   const policies = checkPolicyPages();
 
@@ -353,12 +352,6 @@
     });
   }
   policies.signals.push(...categorySignals);
-=======
-  const [contact, policies] = await Promise.all([
-    checkContactInfo(),
-    checkPolicyPages()
-  ]);
->>>>>>> 0b1d43ed
   
   console.log('✅ Content & policy checks complete', {
     contactSignals: contact.signals.length,
