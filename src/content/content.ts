import { createMessageHandler } from '../services/messaging';
import { runDomainSecurityChecks } from '../heuristics/domain';
import { runContentPolicyChecks } from '../heuristics/content';
import { AIService } from '../services/ai';
import { RiskCalculator } from '../services/riskCalculator';
import { crossTabSync } from '../services/crossTabSync';
<<<<<<< HEAD
import { PolicyDetectionService } from '../services/policyDetection';
import { displayAnnotations, clearAnnotations, MOCK_ANNOTATIONS } from './annotator';
=======
import { displayAnnotations, clearAnnotations } from './annotator';
import { getApiUrl } from '../config/env';
>>>>>>> 955189c1

console.log('🛡️ Shop Sentinel content script loaded on:', window.location.href);

async function handlePing() {
  return { status: 'ready', url: window.location.href };
}

async function handleGetPageInfo() {
  const pageTypeResult = detectPageType();
  const policyDetection = PolicyDetectionService.detectPolicyPage();
  
  return {
    title: document.title,
    url: window.location.href,
    domain: window.location.hostname,
    protocol: window.location.protocol,
    pageType: pageTypeResult.type,
    pageTypeConfidence: pageTypeResult.confidence,
    pageTypeSignals: pageTypeResult.signals,
    isPolicyPage: policyDetection.isPolicyPage,
    policyType: policyDetection.policyType,
    policyConfidence: policyDetection.confidence,
  };
}

/**
 * Page type detection result with confidence score
 */
interface PageTypeResult {
  type: 'home' | 'product' | 'category' | 'checkout' | 'cart' | 'policy' | 'other';
  confidence: number;
  signals: string[];
}

/**
 * Detect page type using multiple signals (URL, DOM, Schema.org)
 * Returns type with confidence score for better decision making
 */
function detectPageType(): PageTypeResult {
  const path = window.location.pathname.toLowerCase();
  const search = window.location.search.toLowerCase();
  const title = document.title.toLowerCase();
  
  const scores = {
    checkout: 0,
    cart: 0,
    product: 0,
    category: 0,
    policy: 0,
    home: 0,
  };
  const signals: string[] = [];
  
  if (path.includes('checkout') || path.includes('payment')) {
    scores.checkout += 40;
    signals.push('checkout-url');
  }
  if (title.includes('checkout') || title.includes('payment')) {
    scores.checkout += 20;
    signals.push('checkout-title');
  }
  if (document.querySelector('[class*="checkout"], [id*="checkout"]')) {
    scores.checkout += 20;
    signals.push('checkout-element');
  }
  if (document.querySelector('input[type="text"][placeholder*="card"], [class*="payment"]')) {
    scores.checkout += 30;
    signals.push('payment-input');
  }
  
  if (path.includes('cart') || path.includes('basket')) {
    scores.cart += 40;
    signals.push('cart-url');
  }
  if (title.includes('cart') || title.includes('basket')) {
    scores.cart += 20;
    signals.push('cart-title');
  }
  if (document.querySelector('[class*="cart-item"], [class*="basket-item"]')) {
    scores.cart += 30;
    signals.push('cart-items');
  }
  const hasCheckoutButton = document.querySelector('button[class*="checkout"], a[href*="checkout"]');
  if (hasCheckoutButton) {
    scores.cart += 15;
    signals.push('proceed-to-checkout');
  }
  
  // === CATEGORY/LISTING PAGE DETECTION (CHECK FIRST - highest priority after checkout/cart) ===
  const productCards = document.querySelectorAll(
    '.product-card, .product-item, [class*="product-grid"] > *, [data-product-id], [class*="product-base"], ' +
    // Amazon-specific
    '[data-asin], .s-result-item, .sg-col-inner, .a-section.a-spacing-base, ' +
    // eBay-specific
    '.s-item, [class*="srp-item"], ' +
    // Generic
    'article[class*="product"], li[class*="product"], div[data-sku]'
  ).length;
  
  // Strong signal: Many product cards = definitely category
  if (productCards > 8) {
    scores.category += 60;
    signals.push(`${productCards}-product-cards`);
  } else if (productCards > 4) {
    scores.category += 40;
    signals.push(`${productCards}-product-cards`);
  } else if (productCards > 2) {
    scores.category += 20;
    signals.push(`${productCards}-product-cards`);
  }
  
  // URL patterns for category pages
  if (path.includes('/category') || path.includes('/collection') || 
      path.includes('/shop') || path.includes('/search') ||
      path.includes('/b/') || path.includes('/b?') || // Amazon browse nodes
      path.includes('/s?') || path.includes('/s/') || // Amazon search
      path.includes('/sch/') || // eBay search
      /\/(men|women|kids|boys|girls|unisex)[-\/]/.test(path)) { // Gender-specific paths
    scores.category += 35;
    signals.push('category-url');
  }
  
  // Query parameters that indicate category/listing pages
  if (search.includes('node=') || // Amazon category node
      search.includes('category=') || 
      search.includes('search') ||
      search.includes('q=') || // Search query
      search.includes('s=') || // Sort parameter
      search.includes('_nkw=')) { // eBay search
    scores.category += 30;
    signals.push('category-query-params');
  }
  
  // Filter/sort controls are strong category indicators
  const filterControls = document.querySelectorAll(
    '.filter, [class*="filter"], .sort, [class*="sort"], ' +
    // Amazon-specific
    '[id*="filters"], [class*="refinement"], [id*="departments"], ' +
    // Generic
    'select[name*="sort"], [aria-label*="filter"], [aria-label*="sort"]'
  ).length;
  if (filterControls > 0) {
    scores.category += 25;
    signals.push('filter-controls');
  }
  
  // Pagination is a category page indicator
  if (document.querySelector('.pagination, [class*="pagination"], [aria-label*="pagination"]')) {
    scores.category += 20;
    signals.push('pagination');
  }
  
  // === PRODUCT PAGE DETECTION (Lower priority than category) ===
  // Schema.org is the strongest signal for single product
  if (document.querySelector('[itemtype*="Product"]')) {
    scores.product += 50;
    signals.push('product-schema');
  }
  
  // Add to cart button variants (CSS selector only - no text matching here)
  const addToCartButton = document.querySelector(
    'button[name*="add"], button[class*="add-to-cart"], [data-action*="add"], ' +
    'button[class*="addtocart"], button[class*="add_to_cart"], ' +
    '[class*="pdp-add"], [class*="add-to-bag"]'
  );
  if (addToCartButton) {
    // Reduce score if there are many product cards (it's a category page)
    const addToCartScore = productCards > 3 ? 10 : 35;
    scores.product += addToCartScore;
    signals.push('add-to-cart-button');
  }
  
  // Check for "ADD TO BAG/CART/BASKET" text in buttons (case-insensitive)
  const allButtons = Array.from(document.querySelectorAll('button'));
  const hasAddButton = allButtons.some(btn => 
    /add\s+to\s+(cart|bag|basket)/i.test(btn.textContent || '')
  );
  if (hasAddButton && productCards < 3) {
    scores.product += 30;
    signals.push('add-text-button');
  }
  
  // Single price element with product details
  const priceElements = document.querySelectorAll(
    '[itemprop="price"], .price, [class*="product-price"], [class*="pdp-price"], ' +
    '[class*="actual-price"], [class*="selling-price"]'
  ).length;
  if (priceElements === 1) {
    scores.product += 25;
    signals.push('single-price');
  } else if (priceElements > 1 && priceElements < 5 && productCards < 3) {
    scores.product += 15;
    signals.push('few-prices');
  }
  
  // URL patterns for single product (strong signal)
  if (path.includes('/product') || path.includes('/item') || path.includes('/p/') || 
      path.includes('/dp/') || path.includes('/gp/product') || path.includes('/buy')) { // /buy endpoint
    scores.product += 35;
    signals.push('product-url');
  }
  
  // Product ID in URL is a very strong signal (5+ digits)
  if (/\/\d{5,}/.test(path) && productCards < 3) {
    scores.product += 40;
    signals.push('product-id-in-url');
  }
  
  // Product-specific containers
  if (document.querySelector('.product-detail, #product, [class*="product-info"], [class*="pdp-"], [id*="pdp"]')) {
    scores.product += 20;
    signals.push('product-container');
  }
  
  // Size/color selectors (common on product pages, not category pages)
  const hasSizeSelector = document.querySelector(
    '[class*="size-"], [class*="sizebutton"], select[name*="size"], ' +
    'input[name*="size"], [data-size]'
  );
  if (hasSizeSelector && productCards < 3) {
    scores.product += 25;
    signals.push('size-selector');
  }
  
  // Single product title (h1) with price nearby
  const h1Elements = document.querySelectorAll('h1');
  if (h1Elements.length === 1 && priceElements > 0 && priceElements < 3) {
    scores.product += 20;
    signals.push('single-title-with-price');
  }
  
  // === POLICY PAGE DETECTION ===
  const policyKeywords = ['policy', 'terms', 'privacy', 'return', 'shipping', 'refund'];
  if (policyKeywords.some(kw => path.includes(kw))) {
    scores.policy += 50;
    signals.push('policy-url');
  }
  if (policyKeywords.some(kw => title.includes(kw))) {
    scores.policy += 30;
    signals.push('policy-title');
  }
  const textLength = document.body.innerText.length;
  if (textLength > 5000 && document.querySelectorAll('h1, h2, h3').length > 5) {
    scores.policy += 20;
    signals.push('long-text-content');
  }
  
  // === HOME PAGE DETECTION ===
  if (path === '/' || path === '/index' || path === '/home') {
    scores.home += 50;
    signals.push('root-path');
  }
  // Reduce navigation links score (common on all pages)
  if (document.querySelector('nav a[href*="shop"], nav a[href*="product"]') && path.length < 5) {
    scores.home += 15;
    signals.push('navigation-links');
  }
  // Hero section only counts if on short path (likely homepage)
  if (document.querySelector('.hero, [class*="banner"], [class*="carousel"]') && path.length < 10) {
    scores.home += 10;
    signals.push('hero-section');
  }
  
  // === DETERMINE BEST MATCH ===
  const entries = Object.entries(scores) as [keyof typeof scores, number][];
  entries.sort((a, b) => b[1] - a[1]);
  
  const topType = entries[0][0];
  const topScore = entries[0][1];
  
  // If highest score is too low, mark as 'other'
  if (topScore < 15) {
    return { type: 'other', confidence: 0, signals: ['no-clear-signals'] };
  }
  
  return {
    type: topType as any,
    confidence: Math.min(topScore, 100),
    signals,
  };
}

async function handleAnalyzePage(payload: any) {
  console.log('🔍 ANALYZE_PAGE message received in content script:', payload);
  const startTime = performance.now();
  
  // Import storage service first
  const { StorageService } = await import('../services/storage');
  
  try {
    // Detect page type with confidence scoring
    const pageTypeResult = detectPageType();
    const pageType = pageTypeResult.type;
    console.log(`📄 Page Type: ${pageType} (confidence: ${pageTypeResult.confidence}%, signals: ${pageTypeResult.signals.join(', ')})`);
    
    // Try to acquire distributed lock to prevent duplicate analysis
    const lockAcquired = await StorageService.acquireAnalysisLock(window.location.href, pageType);
    
    if (!lockAcquired) {
      console.log('⏳ Analysis already in progress in another tab');
      return {
        status: 'in_progress',
        message: 'Analysis is already running in another tab. Please wait or check that tab.',
        url: window.location.href,
        pageType,
      };
    }
    
    // Mark analysis as in progress with page context
    await StorageService.setAnalysisInProgress(window.location.href, pageType, payload?.includeAI !== false);
    
    // Broadcast analysis start to other tabs
    crossTabSync.broadcastAnalysisStart(window.location.href, pageType);
    
    // ============================================================================
    // STEP 1: Create backend job BEFORE starting analysis
    // ============================================================================
    let backendJobId: string | null = null;
    const sessionId = `${Date.now()}-${Math.random()}`;
    
    try {
      console.log('📤 Creating backend job...');
      const jobResponse = await fetch(getApiUrl('/api/jobs'), {
        method: 'POST',
        headers: { 'Content-Type': 'application/json' },
        body: JSON.stringify({
          url: window.location.href,
          pageType,
          options: { sessionId },
          status: 'created',
          progress: 0,
        })
      });
      
      if (jobResponse.ok) {
        const jobData = await jobResponse.json();
        backendJobId = jobData.job?.id;
        if (backendJobId) {
          console.log(`✅ Backend job created: ${backendJobId}`);
          
          // Notify service worker about the job for UI sync
          chrome.runtime.sendMessage({
            action: 'BACKEND_JOB_CREATED',
            payload: { jobId: backendJobId, url: window.location.href, pageType, sessionId }
          }).catch(err => console.warn('Failed to notify service worker:', err));
        }
      } else {
        console.warn('⚠️ Backend job creation failed:', jobResponse.status);
      }
    } catch (jobError) {
      console.warn('⚠️ Failed to create backend job:', jobError);
      // Continue analysis even if backend job creation fails (graceful degradation)
    }
    
    // Helper function to update backend job progress
    const updateBackendJobProgress = async (progress: number, phase: string, data?: any) => {
      if (!backendJobId) return;
      
      try {
        await fetch(getApiUrl(`/api/jobs/${backendJobId}`), {
          method: 'PATCH',
          headers: { 'Content-Type': 'application/json' },
          body: JSON.stringify({
            progress: Math.min(Math.max(progress, 0), 100),
            phase,
            sessionId,
            ...data,
          })
        }).catch(err => console.warn(`Failed to update job progress to ${progress}%:`, err));
      } catch (error) {
        console.warn('Error updating backend job progress:', error);
      }
    };
    
    // Helper function to send partial results progressively
    const sendPartialResult = async (partialData: any, phase: string) => {
      try {
        const partialResult = {
          ...partialData,
          status: 'partial',
          phase,
          url: window.location.href,
          timestamp: Date.now(),
          pageType,
          analysisVersion: '2.0.0',
          isEcommerceSite: true,
        };
        
        // Send partial result to popup via runtime message
        chrome.runtime.sendMessage({
          action: 'PARTIAL_ANALYSIS_RESULT',
          payload: partialResult
        }).catch(err => console.warn('Failed to send partial result:', err));
        
        console.log(`📊 Sent partial result for phase: ${phase}`);
      } catch (error) {
        console.warn(`⚠️ Failed to send partial result for ${phase}:`, error);
      }
    };
    
    // Check AI availability early for offline mode detection
    const aiAvailable = await AIService.checkAvailability();
    console.log(`🤖 AI Available: ${aiAvailable}`);
    
    // Run heuristic checks in parallel for better performance
    console.log('🔍 Running heuristic analysis...');
    const [
      { security, domain, payment },
      { contact, policies }
    ] = await Promise.all([
      runDomainSecurityChecks(payload?.includeWhois),
      runContentPolicyChecks()
    ]);
    
    // Update backend job: heuristics complete (30% progress)
    await updateBackendJobProgress(30, 'heuristics_complete', {
      heuristicsFinished: true,
      hasSecurityIssues: security.signals.length > 0,
      hasDomainIssues: domain.signals.length > 0,
    });

    // Send partial result after heuristic analysis
    const heuristicSignals = [
      ...security.signals,
      ...domain.signals,
      ...payment.signals,
      ...contact.signals,
      ...policies.signals,
    ];
    
    const heuristicRiskAnalysis = RiskCalculator.calculateScore(heuristicSignals);
    await sendPartialResult({
      security,
      domain,
      contact,
      policies,
      payment,
      totalRiskScore: heuristicRiskAnalysis.totalScore,
      riskLevel: heuristicRiskAnalysis.riskLevel,
      allSignals: heuristicSignals,
      riskBreakdown: heuristicRiskAnalysis.breakdown,
      topConcerns: heuristicRiskAnalysis.topConcerns,
      aiEnabled: false,
      aiSignalsCount: 0,
      offlineMode: !aiAvailable,
    }, 'heuristic');

    // Step 2: For each detected pattern, get AI explanation and add to RiskSignal
    
    let aiSignals: any[] = [];
    let aiAnalysisTime = 0;
    
    const shouldRunAI = payload?.includeAI !== false && 
                        aiAvailable && 
                        pageType !== 'policy' &&
                        pageType !== 'other';
    
    if (shouldRunAI) {
      console.log(`🤖 Running AI-powered analysis for ${pageType} page...`);
      const aiStartTime = performance.now();

      try {
        // Initialize session first (will reuse if already exists)
        const initialized = await AIService.initializeSession();

        if (!initialized) {
          console.warn('⚠️ AI session failed to initialize, skipping AI analysis');
          aiAnalysisTime = performance.now() - aiStartTime;
        } else {
          // Extract page content for AI analysis
          const pageContent = {
            url: window.location.href,
            title: document.title,
            pageType: pageType, // Pass string type for AI
            confidence: pageTypeResult.confidence,
            headings: Array.from(document.querySelectorAll('h1, h2, h3'))
              .map(el => el.textContent?.trim() || '')
              .filter(text => text.length > 0)
              .slice(0, 10), // Limit to reduce token usage
            buttons: Array.from(document.querySelectorAll('button, a.btn, input[type="submit"]'))
              .map(el => el.textContent?.trim() || (el as HTMLInputElement).value || '')
              .filter(text => text.length > 0)
              .slice(0, 20), // Limit to reduce token usage
            forms: Array.from(document.querySelectorAll('form'))
              .map(form => form.id || form.className || 'form')
              .filter(text => text.length > 0)
              .slice(0, 5),
          };

          const pageText = document.body.innerText || '';

          // Context-aware AI analysis based on page type
          const analyses: { name: string, promise: Promise<any[]> }[] = [];

          // Analyze dark patterns with page context
          analyses.push({ name: 'darkPatterns', promise: AIService.analyzeDarkPatterns(pageContent) });

          // Legitimacy check only on pages where it matters - with full context
          if (pageType === 'product' || pageType === 'checkout' || pageType === 'home') {
            // Extract social media data from profiles
            const socialMediaData = {
              facebook: contact.socialMediaProfiles.find(p => p.platform === 'facebook')?.url || null,
              twitter: contact.socialMediaProfiles.find(p => p.platform === 'twitter')?.url || null,
              instagram: contact.socialMediaProfiles.find(p => p.platform === 'instagram')?.url || null,
              linkedin: contact.socialMediaProfiles.find(p => p.platform === 'linkedin')?.url || null,
              youtube: contact.socialMediaProfiles.find(p => p.platform === 'youtube')?.url || null,
              count: contact.socialMediaProfiles.length,
            };

            analyses.push({
              name: 'legitimacy',
              promise: AIService.analyzeLegitimacy({
                url: window.location.href,
                title: document.title,
                content: pageText.slice(0, 1500),
                hasHTTPS: security.isHttps,
                hasContactInfo: contact.hasContactPage || contact.hasEmail || contact.hasPhoneNumber,
                hasPolicies: policies.hasReturnRefundPolicy || policies.hasPrivacyPolicy,
                // Enhanced context: Social media intelligence
                socialMedia: socialMediaData,
                // Enhanced context: Domain intelligence from WHOIS
                domainAge: domain.ageInDays,
                domainAgeYears: domain.ageInDays ? Math.floor(domain.ageInDays / 365) : null,
                domainStatus: domain.status,
                domainRegistrar: domain.registrar,
                // Indicate whether domain checking was enabled
                domainCheckEnabled: payload?.includeWhois || false,
              })
            });

            console.log('🧠 AI Context:', {
              domainAge: domain.ageInDays ? `${domain.ageInDays} days` : 'Unknown',
              registrar: domain.registrar || 'Unknown',
              protectionFlags: domain.status?.length || 0,
              socialMediaCount: socialMediaData.count,
              hasContact: contact.hasContactPage || contact.hasEmail || contact.hasPhoneNumber,
            });
          }

          // Run selected analyses in parallel and log timing for each
          const analysisStartTimes = analyses.map(() => performance.now());
          const results = await Promise.all(
            analyses.map(({ promise }, i) =>
              promise.then(res => {
                const elapsed = performance.now() - analysisStartTimes[i];
                console.log(`⏱️ ${analyses[i].name} analysis finished in ${elapsed.toFixed(0)}ms`);
                return res;
              })
            )
          );
          aiSignals = results.flat();

          aiAnalysisTime = performance.now() - aiStartTime;
          console.log(`✅ AI found ${aiSignals.length} signals in ${aiAnalysisTime.toFixed(0)}ms (parallel)`);
          
          // Update backend job: AI analysis complete (65% progress)
          await updateBackendJobProgress(65, 'ai_complete', {
            aiFinished: true,
            aiSignalsFound: aiSignals.length,
          });
          
          // Send partial result after AI analysis
          const allSignalsWithAI = [...heuristicSignals, ...aiSignals];
          const aiRiskAnalysis = RiskCalculator.calculateScore(allSignalsWithAI);
          await sendPartialResult({
            security,
            domain,
            contact,
            policies,
            payment,
            totalRiskScore: aiRiskAnalysis.totalScore,
            riskLevel: aiRiskAnalysis.riskLevel,
            allSignals: allSignalsWithAI,
            riskBreakdown: aiRiskAnalysis.breakdown,
            topConcerns: aiRiskAnalysis.topConcerns,
            aiEnabled: true,
            aiSignalsCount: aiSignals.length,
          }, 'ai');
        }
      } catch (aiError) {
        aiAnalysisTime = performance.now() - aiStartTime;
        console.error(`⚠️ AI analysis failed after ${aiAnalysisTime.toFixed(0)}ms:`, aiError);
        
        // Cleanup AI session on error
        try {
          AIService.destroySession();
          console.log('🧹 AI session cleaned up after error');
        } catch (cleanupError) {
          console.warn('⚠️ Failed to cleanup AI session:', cleanupError);
        }
      }
    } else {
      const reason = !aiAvailable ? 'AI not available' : 
                     pageType === 'policy' ? 'policy page' :
                     pageType === 'other' ? 'unknown page type' :
                     'AI disabled';
      console.log(`⏭️ Skipping AI analysis: ${reason}`);
    }
    
    // Collect all signals (heuristics + AI)
    const allSignals = [
      ...security.signals,
      ...domain.signals,
      ...payment.signals,
      ...contact.signals,
      ...policies.signals,
      ...aiSignals,
    ];
    
    // Use smart risk calculator with deduplication and proper normalization
    const riskAnalysis = RiskCalculator.calculateScore(allSignals);
    const totalRiskScore = riskAnalysis.totalScore; // Guaranteed 0-100
    const riskLevel = riskAnalysis.riskLevel;
    
    console.log('📊 Risk Analysis Breakdown:', {
      totalScore: `${riskAnalysis.totalScore}/100`,
      riskLevel: riskAnalysis.riskLevel,
      categories: {
        security: `${riskAnalysis.breakdown.security.percentage}% (${riskAnalysis.breakdown.security.signals.length} signals)`,
        legitimacy: `${riskAnalysis.breakdown.legitimacy.percentage}% (${riskAnalysis.breakdown.legitimacy.signals.length} signals)`,
        darkPatterns: `${riskAnalysis.breakdown.darkPattern.percentage}% (${riskAnalysis.breakdown.darkPattern.signals.length} signals)`,
        policies: `${riskAnalysis.breakdown.policy.percentage}% (${riskAnalysis.breakdown.policy.signals.length} signals)`,
      },
      topConcerns: riskAnalysis.topConcerns.map(s => `${s.reason} (${s.score})`),
    });
    
    const analysis = {
      url: window.location.href,
      timestamp: Date.now(),
      pageType,
      security,
      domain,
      payment,
      contact,
      policies,
      totalRiskScore,
      riskLevel,
      allSignals,
      // Enhanced risk analysis data
      riskBreakdown: riskAnalysis.breakdown,
      topConcerns: riskAnalysis.topConcerns,
      analysisVersion: '2.0.0', // Updated version with smart scoring
      isEcommerceSite: true,
      aiEnabled: aiAvailable,
      aiSignalsCount: aiSignals.length,
      offlineMode: !aiAvailable,
    };
    
    const totalTime = performance.now() - startTime;
    console.log('✅ Analysis complete:', {
      riskLevel,
      totalRiskScore,
      signalCount: allSignals.length,
      aiSignals: aiSignals.length,
      pageType,
      totalTime: `${totalTime.toFixed(0)}ms`,
      aiTime: `${aiAnalysisTime.toFixed(0)}ms`,
      heuristicTime: `${(totalTime - aiAnalysisTime).toFixed(0)}ms`,
    });
    
    // Update extension icon based on risk level (TG-08)
    try {
      const badgeText = totalRiskScore > 0 ? String(totalRiskScore) : '';
      chrome.runtime.sendMessage({
        action: 'UPDATE_ICON',
        payload: { riskLevel, badgeText },
      }).catch(error => {
        console.warn('⚠️ Could not update icon:', error);
      });
      console.log('✅ Icon update requested');
    } catch (error) {
      console.warn('⚠️ Could not update icon:', error);
    }
    
    // Cache the result immediately (before returning to popup)
    // This ensures cache persists even if popup closes during analysis
    try {
      await StorageService.cacheAnalysis(window.location.href, pageType, analysis);
      await StorageService.clearAnalysisProgress(window.location.href);
      console.log(`💾 Analysis cached: ${pageType}`);
      
      // ============================================================================
      // STEP 5: Finalize backend job with complete analysis results
      // ============================================================================
      if (backendJobId) {
        try {
          console.log('📤 Finalizing backend job with complete results...');
          const finalizeResponse = await fetch(getApiUrl(`/api/jobs/${backendJobId}`), {
            method: 'PATCH',
            headers: { 'Content-Type': 'application/json' },
            body: JSON.stringify({
              status: 'completed',
              progress: 100,
              phase: 'completed',
              result: analysis,
              sessionId,
              completedAt: new Date().toISOString(),
            })
          });
          
          if (finalizeResponse.ok) {
            console.log(`✅ Backend job finalized: ${backendJobId}`);
          } else {
            console.warn('⚠️ Failed to finalize backend job:', finalizeResponse.status);
          }
        } catch (finalizeError) {
          console.error('⚠️ Failed to finalize backend job:', finalizeError);
          // Don't fail analysis if backend finalization fails (graceful degradation)
        }
      }
      
      // Broadcast analysis completion to other tabs
      crossTabSync.broadcastAnalysisUpdate(window.location.href, analysis);
    } catch (cacheError) {
      console.warn('⚠️ Failed to cache analysis:', cacheError);
    } finally {
      // Always release the lock, even if caching fails
      await StorageService.releaseAnalysisLock(window.location.href, pageType);
    }
    
    return analysis;
  } catch (error) {
    console.error('❌ Analysis error:', error);
    
    // Detect page type for cleanup (in case error happened before detection)
    const pageTypeResult = detectPageType();
    const pageType = pageTypeResult.type;
    
    // Clear progress and release lock on error (robust cleanup)
    try {
      await StorageService.clearAnalysisProgress(window.location.href);
      await StorageService.releaseAnalysisLock(window.location.href, pageType);
    } catch (cleanupError) {
      console.error('⚠️ Error during cleanup:', cleanupError);
    }
    
    throw error;
  }
}

async function handleHighlightElements(payload: any) {
  console.log('🎨 Highlighting elements...', payload);
  
  const elementsToHighlight = payload?.elements || [];
  const result = displayAnnotations(elementsToHighlight);
  return result;
}

async function handleClearHighlights() {
  console.log('🧹 Clearing highlights...');
  const result = clearAnnotations();
  return result;
}

async function handleUpdateIcon(payload: { riskLevel: string; badgeText: string }) {
  console.log('🎯 Content script received UPDATE_ICON:', payload);
  
  // Forward the message to the service worker
  try {
    await chrome.runtime.sendMessage({
      action: 'UPDATE_ICON',
      payload: payload
    });
    console.log('✅ UPDATE_ICON forwarded to service worker');
  } catch (error) {
    console.error('❌ Failed to forward UPDATE_ICON to service worker:', error);
  }
}

async function handleAnalyzePolicy() {
  console.log('📄 POLICY_ANALYSIS message received in content script');
  
  try {
    // Detect if current page is a policy page
    const policyDetection = PolicyDetectionService.detectPolicyPage();
    
    if (!policyDetection.isPolicyPage) {
      return {
        status: 'error',
        message: 'Current page is not detected as a policy page',
        url: window.location.href,
      };
    }

    console.log(`📄 Detected policy page: ${policyDetection.policyType} (confidence: ${policyDetection.confidence}%)`);

    // Generate AI-powered policy summary
    const policySummary = await PolicyDetectionService.generatePolicySummary(policyDetection);
    
    if (!policySummary) {
      return {
        status: 'error',
        message: 'Failed to generate policy summary',
        url: window.location.href,
      };
    }

    console.log('✅ Policy summary generated successfully');

    return {
      status: 'success',
      url: window.location.href,
      policyDetection,
      policySummary,
      timestamp: Date.now(),
    };

  } catch (error) {
    console.error('❌ Policy analysis failed:', error);
    return {
      status: 'error',
      message: error instanceof Error ? error.message : 'Unknown error occurred',
      url: window.location.href,
    };
  }
}

// ============================================================================
// URL CHANGE MONITORING (for SPAs)
// ============================================================================

let lastUrl = window.location.href;
let urlCheckInterval: number | null = null;
let originalPushState: ((...args: any[]) => void) | null = null;
let originalReplaceState: ((...args: any[]) => void) | null = null;

/**
 * Monitor URL changes for Single Page Applications (SPAs)
 * Many e-commerce sites use SPAs (React, Vue, etc.) that don't trigger page reloads
 * We need to detect navigation and invalidate cache appropriately
 */
function startUrlChangeMonitoring() {
  // Clear any existing interval
  if (urlCheckInterval) {
    clearInterval(urlCheckInterval);
  }
  
  // Poll for URL changes every second
  urlCheckInterval = window.setInterval(async () => {
    const currentUrl = window.location.href;
    
    if (currentUrl !== lastUrl) {
      console.log('🔄 URL changed (SPA navigation detected)');
      console.log('   From:', lastUrl);
      console.log('   To:', currentUrl);
      
      await handleUrlChange(lastUrl, currentUrl);
      lastUrl = currentUrl;
    }
  }, 1000) as unknown as number;
  
  // Also listen for popstate (browser back/forward)
  window.addEventListener('popstate', async () => {
    console.log('⬅️ Browser navigation detected (back/forward)');
    const currentUrl = window.location.href;
    
    if (currentUrl !== lastUrl) {
      await handleUrlChange(lastUrl, currentUrl);
      lastUrl = currentUrl;
    }
  });
  
  // Listen for pushState and replaceState (SPA routing)
  originalPushState = history.pushState;
  originalReplaceState = history.replaceState;
  
  history.pushState = function(...args) {
    if (originalPushState) {
      originalPushState.apply(history, args);
    }
    const currentUrl = window.location.href;
    
    if (currentUrl !== lastUrl) {
      console.log('🔀 pushState detected');
      handleUrlChange(lastUrl, currentUrl);
      lastUrl = currentUrl;
    }
  };
  
  history.replaceState = function(...args) {
    if (originalReplaceState) {
      originalReplaceState.apply(history, args);
    }
    const currentUrl = window.location.href;
    
    if (currentUrl !== lastUrl) {
      console.log('🔀 replaceState detected');
      handleUrlChange(lastUrl, currentUrl);
      lastUrl = currentUrl;
    }
  };
  
  console.log('👀 URL change monitoring started');
}

/**
 * Stop URL change monitoring and cleanup all listeners
 */
function stopUrlChangeMonitoring() {
  // Clear the polling interval
  if (urlCheckInterval) {
    clearInterval(urlCheckInterval);
    urlCheckInterval = null;
  }
  
  // Restore original history methods
  if (originalPushState) {
    history.pushState = originalPushState;
    originalPushState = null;
  }
  if (originalReplaceState) {
    history.replaceState = originalReplaceState;
    originalReplaceState = null;
  }
  
  console.log('🧹 URL change monitoring stopped and cleaned up');
}

/**
 * Handle URL change - invalidate cache if page changed significantly
 */
async function handleUrlChange(oldUrl: string, newUrl: string) {
  try {
    const { StorageService } = await import('../services/storage');
    
    const oldDomain = new URL(oldUrl).hostname.replace(/^www\./, '');
    const newDomain = new URL(newUrl).hostname.replace(/^www\./, '');
    
    if (oldDomain !== newDomain) {
      // Different domain: Clear all caches for the new domain
      console.log('🌐 Domain changed, clearing cache for new domain');
      await StorageService.clearCachedAnalysis(newUrl);
    } else {
      // Same domain: Check if page type changed
      const oldPath = new URL(oldUrl).pathname;
      const newPath = new URL(newUrl).pathname;
      
      // If paths are significantly different, likely a new page
      if (oldPath !== newPath) {
        const oldType = detectPageTypeFromUrl(oldUrl);
        const newType = detectPageTypeFromUrl(newUrl);
        
        if (oldType !== newType) {
          console.log(`📄 Page type changed: ${oldType} → ${newType}, clearing cache`);
          await StorageService.clearCachedAnalysis(newUrl, newType);
        } else {
          // Same page type but different path (e.g., different product)
          // Clear cache for this specific page type
          console.log(`🔄 Path changed within same page type (${newType}), clearing cache`);
          await StorageService.clearCachedAnalysis(newUrl, newType);
        }
      }
    }
  } catch (error) {
    console.error('⚠️ Error handling URL change:', error);
  }
}

/**
 * Detect page type from URL (without needing DOM access)
 */
function detectPageTypeFromUrl(url: string): string {
  const pathname = new URL(url).pathname.toLowerCase();
  
  if (pathname === '/' || pathname === '') return 'home';
  if (pathname.includes('/product/') || pathname.includes('/item/') || pathname.includes('/dp/')) return 'product';
  if (pathname.includes('/cart') || pathname.includes('/basket')) return 'cart';
  if (pathname.includes('/checkout') || pathname.includes('/payment')) return 'checkout';
  if (pathname.includes('/category') || pathname.includes('/shop') || pathname.includes('/browse')) return 'category';
  if (pathname.includes('/privacy') || pathname.includes('/terms') || pathname.includes('/policy')) return 'policy';
  
  return 'other';
}

// Cleanup on page unload
window.addEventListener('beforeunload', async () => {
  try {
    // Stop URL monitoring and cleanup listeners
    stopUrlChangeMonitoring();
    
    // Cleanup AI session
    const { AIService } = await import('../services/ai');
    AIService.destroySession();
    
    const { StorageService } = await import('../services/storage');
    // Clear progress markers (analysis interrupted by navigation)
    await StorageService.clearAnalysisProgress(window.location.href);
    console.log('🧹 Cleaned up on page unload');
  } catch (error) {
    // Ignore errors during cleanup
  }
});

// ============================================================================
// INITIALIZATION
// ============================================================================

function initializeContentScript() {
  console.log('✅ Shop Sentinel initialized on:', window.location.href);
  
  // Initialize cross-tab sync
  crossTabSync.initialize();
  
  // Set up message handlers
  const messageHandler = createMessageHandler({
    PING: handlePing,
    GET_PAGE_INFO: handleGetPageInfo,
    ANALYZE_PAGE: handleAnalyzePage,
    ANALYZE_POLICY: handleAnalyzePolicy,
    HIGHLIGHT_ELEMENTS: handleHighlightElements,
    CLEAR_HIGHLIGHTS: handleClearHighlights,
    UPDATE_ICON: handleUpdateIcon,
  });
  
  chrome.runtime.onMessage.addListener(messageHandler);
  
  // Start URL change monitoring for SPAs
  startUrlChangeMonitoring();
}

if (document.readyState === 'loading') {
  document.addEventListener('DOMContentLoaded', initializeContentScript);
} else {
  initializeContentScript();
}<|MERGE_RESOLUTION|>--- conflicted
+++ resolved
@@ -4,13 +4,9 @@
 import { AIService } from '../services/ai';
 import { RiskCalculator } from '../services/riskCalculator';
 import { crossTabSync } from '../services/crossTabSync';
-<<<<<<< HEAD
 import { PolicyDetectionService } from '../services/policyDetection';
-import { displayAnnotations, clearAnnotations, MOCK_ANNOTATIONS } from './annotator';
-=======
 import { displayAnnotations, clearAnnotations } from './annotator';
 import { getApiUrl } from '../config/env';
->>>>>>> 955189c1
 
 console.log('🛡️ Shop Sentinel content script loaded on:', window.location.href);
 
