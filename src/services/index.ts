export { StorageService } from './storage';
export { MessagingService } from './messaging';
export { FingerprintService } from './fingerprint';
export { AIService } from './ai';
export { pageAnalyzer } from './pageAnalyzer';
export { socialProofAuditService } from './socialProofAudit';
export { cacheService } from './cache';
export { crossTabSync } from './crossTabSync';
export { cleanupStorageOnStartup } from './cleanup';
<<<<<<< HEAD
export { PolicyDetectionService } from './policyDetection';
=======
export { hybridStorage } from './hybridStorage';
>>>>>>> 955189c1
<|MERGE_RESOLUTION|>--- conflicted
+++ resolved
@@ -7,8 +7,5 @@
 export { cacheService } from './cache';
 export { crossTabSync } from './crossTabSync';
 export { cleanupStorageOnStartup } from './cleanup';
-<<<<<<< HEAD
 export { PolicyDetectionService } from './policyDetection';
-=======
-export { hybridStorage } from './hybridStorage';
->>>>>>> 955189c1
+export { hybridStorage } from './hybridStorage';