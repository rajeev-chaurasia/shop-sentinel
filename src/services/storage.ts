// Storage service for managing Chrome storage API
import type { AnalysisResult } from '../types';

interface CachedAnalysis {
  result: AnalysisResult;
  expiresAt: number;
}

interface AnalysisProgress {
  url: string;
  pageType: string;
  startedAt: number;
  aiEnabled: boolean;
}

interface AnalysisLock {
  acquiredAt: number;
  tabId: string;
  url: string;
  pageType: string;
}

const CACHE_DURATION_MS = 15 * 60 * 1000;      // 15 minutes
const PROGRESS_TIMEOUT_MS = 60 * 1000;         // 60 seconds
const LOCK_TIMEOUT_MS = 90 * 1000;             // 90 seconds (longer than analysis typically takes)

/**
 * Check if the extension context is valid and Chrome APIs are available
 */
function isExtensionContextValid(): boolean {
  return !!(chrome?.storage?.local && typeof chrome.storage.local.get === 'function');
}

export const StorageService = {
  /**
   * Get the most recent cached analysis for a domain irrespective of path
   * Used for delta analysis to reuse domain/contact/security
   */
  async getLatestDomainAnalysis(url: string, pageType?: string): Promise<AnalysisResult | null> {
    try {
      const parsed = new URL(url);
      const domain = parsed.hostname.replace(/^www\./, '');
      const all = await chrome.storage.local.get(null);
      const prefix = `analysis_${domain}:`;
      const candidates = Object.entries(all)
        .filter(([k]) => k.startsWith(prefix) && (!pageType || k.includes(`:${pageType}`)))
        .map(([, v]) => v as any)
        .filter(Boolean);
      const latestKey = `latest_${domain}:${pageType || ''}`;
      if (all[latestKey]) candidates.push(all[latestKey]);
      if (candidates.length === 0) return null;
      // New format: { result, expiresAt }
      const valid = candidates
        .map(c => (c.result && c.expiresAt ? c.result as AnalysisResult : (c as AnalysisResult)))
        .filter(r => !!r && typeof r === 'object');
      if (valid.length === 0) return null;
      // Pick latest timestamp
      valid.sort((a, b) => (b.timestamp || 0) - (a.timestamp || 0));
      return valid[0];
    } catch (e) {
      console.error('getLatestDomainAnalysis error:', e);
      return null;
    }
  },
  /**
   * Get a value from Chrome storage
   */
  async get<T>(key: string): Promise<T | null> {
    try {
<<<<<<< HEAD
      if (typeof chrome === 'undefined' || !chrome.storage || !chrome.storage.local) {
        console.error('chrome.storage.local is not available');
        return null;
      }
=======
      // Check if Chrome APIs are available and context is valid
      if (!isExtensionContextValid()) {
        console.error('❌ Chrome storage API not available - extension context may be invalidated');
        return null;
      }
      
>>>>>>> 0b1d43ed
      const result = await chrome.storage.local.get(key);
      return result[key] ?? null;
    } catch (error) {
      // Handle extension context invalidation specifically
      if (error instanceof Error && error.message.includes('Extension context invalidated')) {
        console.error('❌ Extension context invalidated - extension may have been reloaded');
        return null;
      }
      console.error('Error getting from storage:', error);
      return null;
    }
  },

  /**
   * Set a value in Chrome storage
   */
  async set<T>(key: string, value: T): Promise<boolean> {
    try {
<<<<<<< HEAD
      if (typeof chrome === 'undefined' || !chrome.storage || !chrome.storage.local) {
        console.error('chrome.storage.local is not available');
        return false;
      }
=======
      // Check if Chrome APIs are available and context is valid
      if (!isExtensionContextValid()) {
        console.error('❌ Chrome storage API not available - extension context may be invalidated');
        return false;
      }
      
>>>>>>> 0b1d43ed
      await chrome.storage.local.set({ [key]: value });
      return true;
    } catch (error) {
      // Handle extension context invalidation specifically
      if (error instanceof Error && error.message.includes('Extension context invalidated')) {
        console.error('❌ Extension context invalidated - extension may have been reloaded');
        return false;
      }
      console.error('Error setting in storage:', error);
      return false;
    }
  },

  /**
   * Remove a value from Chrome storage
   */
  async remove(key: string): Promise<boolean> {
    try {
<<<<<<< HEAD
      if (typeof chrome === 'undefined' || !chrome.storage || !chrome.storage.local) {
        console.error('chrome.storage.local is not available');
        return false;
      }
=======
      // Check if Chrome APIs are available and context is valid
      if (!isExtensionContextValid()) {
        console.error('❌ Chrome storage API not available - extension context may be invalidated');
        return false;
      }
      
>>>>>>> 0b1d43ed
      await chrome.storage.local.remove(key);
      return true;
    } catch (error) {
      // Handle extension context invalidation specifically
      if (error instanceof Error && error.message.includes('Extension context invalidated')) {
        console.error('❌ Extension context invalidated - extension may have been reloaded');
        return false;
      }
      console.error('Error removing from storage:', error);
      return false;
    }
  },

  /**
   * Clear all values from Chrome storage
   */
  async clear(): Promise<boolean> {
    try {
<<<<<<< HEAD
      if (typeof chrome === 'undefined' || !chrome.storage || !chrome.storage.local) {
        console.error('chrome.storage.local is not available');
        return false;
      }
=======
      // Check if Chrome APIs are available and context is valid
      if (!isExtensionContextValid()) {
        console.error('❌ Chrome storage API not available - extension context may be invalidated');
        return false;
      }
      
>>>>>>> 0b1d43ed
      await chrome.storage.local.clear();
      return true;
    } catch (error) {
      // Handle extension context invalidation specifically
      if (error instanceof Error && error.message.includes('Extension context invalidated')) {
        console.error('❌ Extension context invalidated - extension may have been reloaded');
        return false;
      }
      console.error('Error clearing storage:', error);
      return false;
    }
  },

  /**
   * Cache an analysis result using domain + page type
   */
  async cacheAnalysis(url: string, pageType: string, result: AnalysisResult): Promise<boolean> {
    const cacheKey = this.generateCacheKey(url, pageType);
    const cached: CachedAnalysis = {
      result,
      expiresAt: Date.now() + CACHE_DURATION_MS,
    };
    
    console.log(`💾 Caching: ${cacheKey}`);
    const ok = await this.set(cacheKey, cached);
    if (ok) {
      try {
        const parsed = new URL(url);
        const domain = parsed.hostname.replace(/^www\./, '');
        await chrome.storage.local.set({ [`latest_${domain}:${pageType}`]: cached });
      } catch {}
    }
    return ok;
  },

  /**
   * Get cached analysis using domain + page type
   */
  async getCachedAnalysis(url: string, pageType: string): Promise<AnalysisResult | null> {
    const cacheKey = this.generateCacheKey(url, pageType);
    const cached = await this.get<CachedAnalysis>(cacheKey);
    
    if (!cached) {
      console.log(`📭 No cache found for ${cacheKey}`);
      return null;
    }
    
    // Check if expired
    if (Date.now() > cached.expiresAt) {
      console.log(`⏰ Cache expired for ${cacheKey}, removing...`);
      await this.remove(cacheKey);
      return null;
    }
    
    console.log(`✅ Cache hit: ${cacheKey}`);
    return cached.result;
  },

  /**
   * Generate cache key: domain:pageType
   * Example: "amazon.com:product", "ebay.com:checkout"
   */
  generateCacheKey(url: string, pageType: string): string {
    try {
      const parsed = new URL(url);
      const domain = parsed.hostname.replace(/^www\./, ''); // Remove www.
      // For product-like pages, include path to avoid reusing cache across different items
      const path = parsed.pathname.replace(/\/+$/, '');
      const pathScopedTypes = new Set(['product', 'policy', 'checkout', 'cart']);
      if (pathScopedTypes.has(pageType)) {
        return `analysis_${domain}:${pageType}:${path || '/'}`;
      }
      return `analysis_${domain}:${pageType}`;
    } catch {
      // Fallback if URL parsing fails
      return `analysis_${url}:${pageType}`;
    }
  },

  /**
   * Clear cached analysis for a specific URL and page type
   * If pageType not provided, clears all page type caches for the URL
   */
  async clearCachedAnalysis(url: string, pageType?: string): Promise<boolean> {
    try {
      const parsed = new URL(url);
      const domain = parsed.hostname.replace(/^www\./, '');
      const path = parsed.pathname.replace(/\/+$/, '');
      
      if (pageType) {
        // Clear specific page type cache
        // Remove both path-scoped and domain-scoped variants
        const keys = [
          `analysis_${domain}:${pageType}`,
          `analysis_${domain}:${pageType}:${path || '/'}`,
        ];
        await chrome.storage.local.remove(keys);
        console.log(`🧹 Cleared cache keys:`, keys);
        return true;
      } else {
        // Clear all page types for this URL
        const all = await chrome.storage.local.get(null);
        const keys = Object.keys(all).filter(k => k.startsWith(`analysis_${domain}:`));
        if (keys.length) {
          await chrome.storage.local.remove(keys);
        }
        console.log(`🧹 Cleared all caches for domain ${domain}`);
        return true;
      }
    } catch (error) {
      console.error('Error clearing cache:', error);
      return false;
    }
  },

  /**
   * Mark analysis as in progress for a URL with consistent key format
   */
  async setAnalysisInProgress(url: string, pageType: string, aiEnabled: boolean): Promise<boolean> {
    const progressKey = `progress_${this.generateCacheKey(url, pageType)}`;
    const progress: AnalysisProgress = {
      url,
      pageType,
      startedAt: Date.now(),
      aiEnabled,
    };
    console.log(`⏳ Marking analysis as in progress: ${url} (${pageType})`);
    return this.set(progressKey, progress);
  },

  /**
   * Check if analysis is in progress for a URL and page type
   */
  async isAnalysisInProgress(url: string, pageType?: string): Promise<boolean> {
    try {
      if (pageType) {
        const progressKey = `progress_${this.generateCacheKey(url, pageType)}`;
        const progress = await this.get<AnalysisProgress>(progressKey);
        
        if (!progress) {
          return false;
        }
        
        // Check if stale (more than 1 minute old)
        if (Date.now() - progress.startedAt > PROGRESS_TIMEOUT_MS) {
          console.log(`🕐 Analysis progress stale, clearing: ${url} (${pageType})`);
          await this.remove(progressKey);
          return false;
        }
        
        return true;
      } else {
        // Check if any page type is in progress
        const parsed = new URL(url);
        const domain = parsed.hostname.replace(/^www\./, '');
        const pageTypes = ['home', 'product', 'category', 'checkout', 'cart', 'policy', 'other'];
        
        for (const type of pageTypes) {
          const progressKey = `progress_${domain}:${type}`;
          const progress = await this.get<AnalysisProgress>(progressKey);
          if (progress && Date.now() - progress.startedAt <= PROGRESS_TIMEOUT_MS) {
            return true;
          }
        }
        return false;
      }
    } catch {
      return false;
    }
  },

  /**
   * Clear analysis progress marker
   */
  async clearAnalysisProgress(url: string, pageType?: string): Promise<boolean> {
    try {
      if (pageType) {
        const progressKey = `progress_${this.generateCacheKey(url, pageType)}`;
        console.log(`✅ Clearing analysis progress: ${url} (${pageType})`);
        return this.remove(progressKey);
      } else {
        // Clear all page types
        const parsed = new URL(url);
        const domain = parsed.hostname.replace(/^www\./, '');
        const pageTypes = ['home', 'product', 'category', 'checkout', 'cart', 'policy', 'other'];
        const promises = pageTypes.map(type => 
          this.remove(`progress_${domain}:${type}`)
        );
        await Promise.all(promises);
        console.log(`✅ Cleared all progress markers for ${url}`);
        return true;
      }
    } catch (error) {
      console.error('Error clearing progress:', error);
      return false;
    }
  },

  /**
   * Try to acquire a distributed lock for analysis
   * Prevents multiple tabs from analyzing the same page simultaneously
   * @returns true if lock acquired, false if already locked by another tab
   */
  async acquireAnalysisLock(url: string, pageType: string): Promise<boolean> {
    const lockKey = `lock_${this.generateCacheKey(url, pageType)}`;
    const existingLock = await this.get<AnalysisLock>(lockKey);
    
    // Check if lock exists and is still valid
    if (existingLock && Date.now() - existingLock.acquiredAt < LOCK_TIMEOUT_MS) {
      console.log(`🔒 Analysis lock held by another tab for ${url} (${pageType})`);
      return false;
    }
    
    // Acquire lock with unique tab ID
    const lock: AnalysisLock = {
      acquiredAt: Date.now(),
      tabId: crypto.randomUUID(), // Unique ID for this analysis session
      url,
      pageType,
    };
    
    await this.set(lockKey, lock);
    console.log(`🔓 Analysis lock acquired for ${url} (${pageType})`);
    return true;
  },

  /**
   * Release analysis lock
   */
  async releaseAnalysisLock(url: string, pageType: string): Promise<boolean> {
    const lockKey = `lock_${this.generateCacheKey(url, pageType)}`;
    console.log(`🔓 Releasing analysis lock for ${url} (${pageType})`);
    return this.remove(lockKey);
  },

  /**
   * Force clear all locks (for cleanup/debugging)
   */
  async clearAllLocks(): Promise<boolean> {
    try {
      const all = await chrome.storage.local.get(null);
      const lockKeys = Object.keys(all).filter(key => key.startsWith('lock_'));
      
      if (lockKeys.length > 0) {
        await chrome.storage.local.remove(lockKeys);
        console.log(`🧹 Cleared ${lockKeys.length} stale locks`);
      }
      
      return true;
    } catch (error) {
      console.error('Error clearing locks:', error);
      return false;
    }
  },
};
<|MERGE_RESOLUTION|>--- conflicted
+++ resolved
@@ -67,19 +67,10 @@
    */
   async get<T>(key: string): Promise<T | null> {
     try {
-<<<<<<< HEAD
       if (typeof chrome === 'undefined' || !chrome.storage || !chrome.storage.local) {
         console.error('chrome.storage.local is not available');
         return null;
       }
-=======
-      // Check if Chrome APIs are available and context is valid
-      if (!isExtensionContextValid()) {
-        console.error('❌ Chrome storage API not available - extension context may be invalidated');
-        return null;
-      }
-      
->>>>>>> 0b1d43ed
       const result = await chrome.storage.local.get(key);
       return result[key] ?? null;
     } catch (error) {
@@ -98,19 +89,10 @@
    */
   async set<T>(key: string, value: T): Promise<boolean> {
     try {
-<<<<<<< HEAD
       if (typeof chrome === 'undefined' || !chrome.storage || !chrome.storage.local) {
         console.error('chrome.storage.local is not available');
         return false;
       }
-=======
-      // Check if Chrome APIs are available and context is valid
-      if (!isExtensionContextValid()) {
-        console.error('❌ Chrome storage API not available - extension context may be invalidated');
-        return false;
-      }
-      
->>>>>>> 0b1d43ed
       await chrome.storage.local.set({ [key]: value });
       return true;
     } catch (error) {
@@ -129,19 +111,10 @@
    */
   async remove(key: string): Promise<boolean> {
     try {
-<<<<<<< HEAD
       if (typeof chrome === 'undefined' || !chrome.storage || !chrome.storage.local) {
         console.error('chrome.storage.local is not available');
         return false;
       }
-=======
-      // Check if Chrome APIs are available and context is valid
-      if (!isExtensionContextValid()) {
-        console.error('❌ Chrome storage API not available - extension context may be invalidated');
-        return false;
-      }
-      
->>>>>>> 0b1d43ed
       await chrome.storage.local.remove(key);
       return true;
     } catch (error) {
@@ -160,19 +133,10 @@
    */
   async clear(): Promise<boolean> {
     try {
-<<<<<<< HEAD
       if (typeof chrome === 'undefined' || !chrome.storage || !chrome.storage.local) {
         console.error('chrome.storage.local is not available');
         return false;
       }
-=======
-      // Check if Chrome APIs are available and context is valid
-      if (!isExtensionContextValid()) {
-        console.error('❌ Chrome storage API not available - extension context may be invalidated');
-        return false;
-      }
-      
->>>>>>> 0b1d43ed
       await chrome.storage.local.clear();
       return true;
     } catch (error) {
